--- conflicted
+++ resolved
@@ -21,11 +21,8 @@
   mkdir -p ~/.config/nvim/plugin/after
   cp ~/.local/share/omakub/configs/neovim/transparency.lua ~/.config/nvim/plugin/after/
 
-<<<<<<< HEAD
-=======
   # Default to Tokyo Night theme
   cp ~/.local/share/omakub/themes/tokyo-night/neovim.lua ~/.config/nvim/lua/plugins/theme.lua
->>>>>>> d77d719d
 fi
 
 # Replace desktop launcher with one running inside Alacritty
