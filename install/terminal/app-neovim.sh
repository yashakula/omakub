--- conflicted
+++ resolved
@@ -7,11 +7,7 @@
 rm -rf nvim-linux-x86_64 nvim.tar.gz
 cd -
 
-<<<<<<< HEAD
-# Install luarocks and tree-sitter-cli to resolve lazyvim :checkheatlh warnings
-=======
 # Install luarocks and tree-sitter-cli to resolve lazyvim :checkhealth warnings
->>>>>>> 6f9f988d
 sudo apt install -y luarocks tree-sitter-cli
 
 # Only attempt to set configuration if Neovim has never been run
