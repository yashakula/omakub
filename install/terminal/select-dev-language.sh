# Install default programming languages
if [[ -v OMAKUB_FIRST_RUN_LANGUAGES ]]; then
    languages=$OMAKUB_FIRST_RUN_LANGUAGES
else
    AVAILABLE_LANGUAGES=("Ruby on Rails" "Node.js" "Go" "PHP" "Python" "Elixir" "Rust" "Java")
    languages=$(gum choose "${AVAILABLE_LANGUAGES[@]}" --no-limit --height 10 --header "Select programming languages")
fi

enable_lazyvim_extras() {
    local config_file="$HOME/.config/nvim/lazyvim.json"
    local extras=("$@")

    local extras_json
    extras_json=$(printf '"%s",' "${extras[@]}")
    extras_json="[${extras_json%,}]"

    # This is cheating to mimic an in-place editing of files (without a tmp file)...
    { rm "$config_file" && jq --argjson extras "$extras_json" '.extras |= (. + $extras | unique)' >"$config_file" } <"$config_file"
}

if [[ -n "$languages" ]]; then
<<<<<<< HEAD
    for language in $languages; do
        case $language in
        Ruby)
            mise use --global ruby@3.3
            mise x ruby -- gem install rails --no-document
            ;;
        Node.js)
            mise use --global node@lts

            enable_lazyvim_extras "lazyvim.plugins.extras.lang.typescript"
            ;;
        Go)
            mise use --global go@latest

            enable_lazyvim_extras "lazyvim.plugins.extras.lang.go"
            ;;
        PHP)
            sudo add-apt-repository -y ppa:ondrej/php
            sudo apt -y install php8.3 php8.3-{curl,apcu,intl,mbstring,opcache,pgsql,mysql,sqlite3,redis,xml,zip}
            php -r "copy('https://getcomposer.org/installer', 'composer-setup.php');"
            php composer-setup.php --quiet && sudo mv composer.phar /usr/local/bin/composer
            rm composer-setup.php

            enable_lazyvim_extras "lazyvim.plugins.extras.lang.php"
            ;;
        Python)
            mise use --global python@latest
            ;;
        Elixir)
            mise use --global erlang@latest
            mise use --global elixir@latest
            mise x elixir -- mix local.hex --force
            ;;
        Rust)
            bash -c "$(curl --proto '=https' --tlsv1.2 -sSf https://sh.rustup.rs)" -- -y
            ;;
        Java)
            mise use --global java@latest
            ;;
        esac
    done
=======
	for language in $languages; do
		case $language in
		Ruby)
			mise use --global ruby@3.4
			mise x ruby -- gem install rails --no-document
			;;
		Node.js)
			mise use --global node@lts
			;;
		Go)
			mise use --global go@latest
			;;
		PHP)
			sudo add-apt-repository -y ppa:ondrej/php
			sudo apt -y install php8.4 php8.4-{curl,apcu,intl,mbstring,opcache,pgsql,mysql,sqlite3,redis,xml,zip}
			php -r "copy('https://getcomposer.org/installer', 'composer-setup.php');"
			php composer-setup.php --quiet && sudo mv composer.phar /usr/local/bin/composer
			rm composer-setup.php
			;;
		Python)
			mise use --global python@latest
			;;
		Elixir)
			mise use --global erlang@latest
			mise use --global elixir@latest
			mise x elixir -- mix local.hex --force
			;;
		Rust)
			bash -c "$(curl --proto '=https' --tlsv1.2 -sSf https://sh.rustup.rs)" -- -y
			;;
		Java)
			mise use --global java@latest
			;;
		esac
	done
>>>>>>> d77d719d
fi<|MERGE_RESOLUTION|>--- conflicted
+++ resolved
@@ -19,49 +19,6 @@
 }
 
 if [[ -n "$languages" ]]; then
-<<<<<<< HEAD
-    for language in $languages; do
-        case $language in
-        Ruby)
-            mise use --global ruby@3.3
-            mise x ruby -- gem install rails --no-document
-            ;;
-        Node.js)
-            mise use --global node@lts
-
-            enable_lazyvim_extras "lazyvim.plugins.extras.lang.typescript"
-            ;;
-        Go)
-            mise use --global go@latest
-
-            enable_lazyvim_extras "lazyvim.plugins.extras.lang.go"
-            ;;
-        PHP)
-            sudo add-apt-repository -y ppa:ondrej/php
-            sudo apt -y install php8.3 php8.3-{curl,apcu,intl,mbstring,opcache,pgsql,mysql,sqlite3,redis,xml,zip}
-            php -r "copy('https://getcomposer.org/installer', 'composer-setup.php');"
-            php composer-setup.php --quiet && sudo mv composer.phar /usr/local/bin/composer
-            rm composer-setup.php
-
-            enable_lazyvim_extras "lazyvim.plugins.extras.lang.php"
-            ;;
-        Python)
-            mise use --global python@latest
-            ;;
-        Elixir)
-            mise use --global erlang@latest
-            mise use --global elixir@latest
-            mise x elixir -- mix local.hex --force
-            ;;
-        Rust)
-            bash -c "$(curl --proto '=https' --tlsv1.2 -sSf https://sh.rustup.rs)" -- -y
-            ;;
-        Java)
-            mise use --global java@latest
-            ;;
-        esac
-    done
-=======
 	for language in $languages; do
 		case $language in
 		Ruby)
@@ -70,9 +27,11 @@
 			;;
 		Node.js)
 			mise use --global node@lts
+      enable_lazyvim_extras "lazyvim.plugins.extras.lang.typescript"
 			;;
 		Go)
 			mise use --global go@latest
+      enable_lazyvim_extras "lazyvim.plugins.extras.lang.go"
 			;;
 		PHP)
 			sudo add-apt-repository -y ppa:ondrej/php
@@ -80,6 +39,7 @@
 			php -r "copy('https://getcomposer.org/installer', 'composer-setup.php');"
 			php composer-setup.php --quiet && sudo mv composer.phar /usr/local/bin/composer
 			rm composer-setup.php
+      enable_lazyvim_extras "lazyvim.plugins.extras.lang.php"
 			;;
 		Python)
 			mise use --global python@latest
@@ -97,5 +57,4 @@
 			;;
 		esac
 	done
->>>>>>> d77d719d
 fi